--- conflicted
+++ resolved
@@ -28,11 +28,7 @@
     "@sveltejs/vite-plugin-svelte": "^2.0.0",
     "@types/uuid": "^8.3.4",
     "@vitejs/plugin-react": "^1.3.2",
-<<<<<<< HEAD
-    "@vitejs/plugin-vue": "^1.10.2",
-=======
     "@vitejs/plugin-vue": "^5.0.5",
->>>>>>> d13e841d
     "autoprefixer": "^10.4.2",
     "iframe-resizer": "^4.3.2",
     "postcss": "^8.4.31",
