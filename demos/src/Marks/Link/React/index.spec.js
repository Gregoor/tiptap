--- conflicted
+++ resolved
@@ -75,10 +75,7 @@
 
   it('detects a pasted URL', () => {
     cy.get('.tiptap')
-<<<<<<< HEAD
-=======
       .type('{backspace}')
->>>>>>> d495d92a
       .paste({ pastePayload: 'https://example2.com', pasteType: 'text/plain' })
       .find('a')
       .should('contain', 'https://example2.com')
