import deepmerge from 'deepmerge'
import collect from 'collect.js'
import { Plugin } from 'prosemirror-state'
import { keymap } from 'prosemirror-keymap'
import { inputRules } from 'prosemirror-inputrules'
import { EditorView, Decoration } from 'prosemirror-view'
import { Node as ProsemirrorNode } from 'prosemirror-model'
import { Editor } from './Editor'
import Extension from './Extension'
import Node from './Node'
import Mark from './Mark'
import capitalize from './utils/capitalize'
<<<<<<< HEAD
import { Extensions } from './types'
import getTopNodeFromExtensions from './utils/getTopNodeFromExtensions'
import getNodesFromExtensions from './utils/getNodesFromExtensions'
import getMarksFromExtensions from './utils/getMarksFromExtensions'
=======
import resolveExtensionConfig from './utils/resolveExtensionConfig'

type Extensions = (Extension | Node | Mark)[]
>>>>>>> dca42879

export default class ExtensionManager {

  editor: Editor
  extensions: Extensions

  constructor(extensions: Extensions, editor: Editor) {
    this.editor = editor
    this.extensions = extensions

    this.extensions.forEach(extension => {
      resolveExtensionConfig(extension, 'name')
      resolveExtensionConfig(extension, 'defaults')
      resolveExtensionConfig(extension, 'topNode')

      const name = extension.config.name
      const options = deepmerge(extension.config.defaults, extension.options)

      resolveExtensionConfig(extension, 'schema', { name, options })

      editor.on('schemaCreated', () => {
        const type = extension.type === 'node'
          ? this.editor.schema.nodes[extension.config.name]
          : this.editor.schema.marks[extension.config.name]

        resolveExtensionConfig(extension, 'commands', { name, options, editor, type })
        resolveExtensionConfig(extension, 'inputRules', { name, options, editor, type })
        resolveExtensionConfig(extension, 'pasteRules', { name, options, editor, type })
        resolveExtensionConfig(extension, 'keys', { name, options, editor, type })
        resolveExtensionConfig(extension, 'plugins', { name, options, editor, type })

        if (extension.config.commands) {
          this.editor.registerCommands(extension.config.commands)
        }
      })
    })
  }

<<<<<<< HEAD
  resolveConfig(
    extension: Extension | Node | Mark,
    name: string,
    propValues: ('name' | 'options' | 'editor' | 'type')[] = []
  ) {
    if (!extension.configs[name]) {
      return
    }

    extension.config[name] = extension.configs[name]
      .reduce((accumulator, { stategy, value: rawValue }) => {
        const props: any = {}

        if (propValues.includes('name')) {
          props.name = extension.config.name
        }

        if (propValues.includes('options')) {
          props.options = deepmerge(extension.config.defaults, extension.options)
        }

        if (propValues.includes('editor')) {
          props.editor = this.editor
        }

        if (propValues.includes('type')) {
          props.type = extension.type === 'node'
            ? this.editor.schema.nodes[extension.config.name]
            : this.editor.schema.marks[extension.config.name]
        }

        const value = typeof rawValue === 'function'
          ? rawValue(props)
          : rawValue

        if (accumulator === undefined) {
          return value
        }

        if (stategy === 'overwrite') {
          return value
        }

        if (stategy === 'extend') {
          return deepmerge(accumulator, value)
        }

        return accumulator
      }, undefined)
  }

  // get topNode() {
  //   return getTopNodeFromExtensions(this.extensions)
  // }

  // get nodes(): any {
  //   return getNodesFromExtensions(this.extensions)
  // }
  
  // get marks(): any {
  //   return getMarksFromExtensions(this.extensions)
  // }

  get topNode(): any {
=======
  get topNode() {
>>>>>>> dca42879
    const topNode = collect(this.extensions).firstWhere('config.topNode', true)

    if (topNode) {
      return topNode.config.name
    }
  }

  get nodes(): any {
    return collect(this.extensions)
      .where('type', 'node')
      .mapWithKeys((extension: Node) => [extension.config.name, extension.config.schema])
      .all()
  }

  get marks(): any {
    return collect(this.extensions)
      .where('type', 'mark')
      .mapWithKeys((extension: Mark) => [extension.config.name, extension.config.schema])
      .all()
  }

  get plugins(): Plugin[] {
    const plugins = collect(this.extensions)
      .flatMap(extension => extension.config.plugins)
      .filter(plugin => plugin)
      .toArray()

    return [
      ...plugins,
      ...this.keymaps,
      ...this.pasteRules,
      inputRules({ rules: this.inputRules }),
    ]
  }

  get inputRules(): any {
    return collect(this.extensions)
      .flatMap(extension => extension.config.inputRules)
      .filter(plugin => plugin)
      .toArray()
  }

  get pasteRules(): any {
    return collect(this.extensions)
      .flatMap(extension => extension.config.pasteRules)
      .filter(plugin => plugin)
      .toArray()
  }

  get keymaps() {
    return collect(this.extensions)
      .map(extension => extension.config.keys)
      .filter(keys => keys)
      .map(keys => keymap(keys))
      .toArray()
  }

  get nodeViews() {
    // const { renderer: Renderer } = this.editor

    // if (!Renderer || !Renderer.type) {
    //   return {}
    // }

    // const prop = `to${capitalize(Renderer.type)}`

    // return collect(this.extensions)
    //   .where('extensionType', 'node')
    //   .filter((extension: any) => extension.schema()[prop])
    //   .map((extension: any) => {
    //     return (
    //       node: ProsemirrorNode,
    //       view: EditorView,
    //       getPos: (() => number) | boolean,
    //       decorations: Decoration[],
    //     ) => {
    //       return new Renderer(extension.schema()[prop], {
    //         extension,
    //         editor: this.editor,
    //         node,
    //         getPos,
    //         decorations,
    //       })
    //     }
    //   })
    //   .all()

    return {}
  }

}<|MERGE_RESOLUTION|>--- conflicted
+++ resolved
@@ -10,16 +10,11 @@
 import Node from './Node'
 import Mark from './Mark'
 import capitalize from './utils/capitalize'
-<<<<<<< HEAD
 import { Extensions } from './types'
 import getTopNodeFromExtensions from './utils/getTopNodeFromExtensions'
 import getNodesFromExtensions from './utils/getNodesFromExtensions'
 import getMarksFromExtensions from './utils/getMarksFromExtensions'
-=======
 import resolveExtensionConfig from './utils/resolveExtensionConfig'
-
-type Extensions = (Extension | Node | Mark)[]
->>>>>>> dca42879
 
 export default class ExtensionManager {
 
@@ -58,58 +53,6 @@
     })
   }
 
-<<<<<<< HEAD
-  resolveConfig(
-    extension: Extension | Node | Mark,
-    name: string,
-    propValues: ('name' | 'options' | 'editor' | 'type')[] = []
-  ) {
-    if (!extension.configs[name]) {
-      return
-    }
-
-    extension.config[name] = extension.configs[name]
-      .reduce((accumulator, { stategy, value: rawValue }) => {
-        const props: any = {}
-
-        if (propValues.includes('name')) {
-          props.name = extension.config.name
-        }
-
-        if (propValues.includes('options')) {
-          props.options = deepmerge(extension.config.defaults, extension.options)
-        }
-
-        if (propValues.includes('editor')) {
-          props.editor = this.editor
-        }
-
-        if (propValues.includes('type')) {
-          props.type = extension.type === 'node'
-            ? this.editor.schema.nodes[extension.config.name]
-            : this.editor.schema.marks[extension.config.name]
-        }
-
-        const value = typeof rawValue === 'function'
-          ? rawValue(props)
-          : rawValue
-
-        if (accumulator === undefined) {
-          return value
-        }
-
-        if (stategy === 'overwrite') {
-          return value
-        }
-
-        if (stategy === 'extend') {
-          return deepmerge(accumulator, value)
-        }
-
-        return accumulator
-      }, undefined)
-  }
-
   // get topNode() {
   //   return getTopNodeFromExtensions(this.extensions)
   // }
@@ -123,9 +66,6 @@
   // }
 
   get topNode(): any {
-=======
-  get topNode() {
->>>>>>> dca42879
     const topNode = collect(this.extensions).firstWhere('config.topNode', true)
 
     if (topNode) {
