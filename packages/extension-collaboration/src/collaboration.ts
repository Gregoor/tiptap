import { Extension } from '@tiptap/core'
import { EditorView } from '@tiptap/pm/view'
import {
  redo,
  undo,
  ySyncPlugin,
  yUndoPlugin,
  yUndoPluginKey,
} from 'y-prosemirror'
import { UndoManager } from 'yjs'

type YSyncOpts = Parameters<typeof ySyncPlugin>[1]

declare module '@tiptap/core' {
  interface Commands<ReturnType> {
    collaboration: {
      /**
       * Undo recent changes
       * @example editor.commands.undo()
       */
      undo: () => ReturnType,
      /**
       * Reapply reverted changes
       * @example editor.commands.redo()
       */
      redo: () => ReturnType,
    }
  }
}

export interface CollaborationOptions {
  /**
   * An initialized Y.js document.
   * @example new Y.Doc()
   */
  document: any,

  /**
   * Name of a Y.js fragment, can be changed to sync multiple fields with one Y.js document.
   * @default 'default'
   * @example 'my-custom-field'
   */
  field: string,

  /**
   * A raw Y.js fragment, can be used instead of `document` and `field`.
   * @example new Y.Doc().getXmlFragment('body')
   */
  fragment: any,

  /**
   * Fired when the content from Yjs is initially rendered to Tiptap.
   */
  onFirstRender?: () => void,

  ySyncOptions?: YSyncOpts
}

/**
 * This extension allows you to collaborate with others in real-time.
 * @see https://tiptap.dev/api/extensions/collaboration
 */
export const Collaboration = Extension.create<CollaborationOptions>({
  name: 'collaboration',

  priority: 1000,

  addOptions() {
    return {
      document: null,
      field: 'default',
      fragment: null,
    }
  },

  onCreate() {
    if (this.editor.extensionManager.extensions.find(extension => extension.name === 'history')) {
      console.warn('[tiptap warn]: "@tiptap/extension-collaboration" comes with its own history support and is not compatible with "@tiptap/extension-history".')
    }
  },

  addCommands() {
    return {
      undo: () => ({ tr, state, dispatch }) => {
        tr.setMeta('preventDispatch', true)

        const undoManager: UndoManager = yUndoPluginKey.getState(state).undoManager

        if (undoManager.undoStack.length === 0) {
          return false
        }

        if (!dispatch) {
          return true
        }

        return undo(state)
      },
      redo: () => ({ tr, state, dispatch }) => {
        tr.setMeta('preventDispatch', true)

        const undoManager: UndoManager = yUndoPluginKey.getState(state).undoManager

        if (undoManager.redoStack.length === 0) {
          return false
        }

        if (!dispatch) {
          return true
        }

        return redo(state)
      },
    }
  },

  addKeyboardShortcuts() {
    return {
      'Mod-z': () => this.editor.commands.undo(),
      'Mod-y': () => this.editor.commands.redo(),
      'Shift-Mod-z': () => this.editor.commands.redo(),
    }
  },

  addProseMirrorPlugins() {
    const fragment = this.options.fragment
      ? this.options.fragment
      : this.options.document.getXmlFragment(this.options.field)

    // Quick fix until there is an official implementation (thanks to @hamflx).
    // See https://github.com/yjs/y-prosemirror/issues/114 and https://github.com/yjs/y-prosemirror/issues/102
    const yUndoPluginInstance = yUndoPlugin()
    const originalUndoPluginView = yUndoPluginInstance.spec.view

    yUndoPluginInstance.spec.view = (view: EditorView) => {
      const { undoManager } = yUndoPluginKey.getState(view.state)

      if (undoManager.restore) {
        undoManager.restore()
        // eslint-disable-next-line
        undoManager.restore = () => {}
      }

      const viewRet = originalUndoPluginView ? originalUndoPluginView(view) : undefined

      return {
        destroy: () => {
          const hasUndoManSelf = undoManager.trackedOrigins.has(undoManager)
          // eslint-disable-next-line
          const observers = undoManager._observers

          undoManager.restore = () => {
            if (hasUndoManSelf) {
              undoManager.trackedOrigins.add(undoManager)
            }

            undoManager.doc.on('afterTransaction', undoManager.afterTransactionHandler)
            // eslint-disable-next-line
            undoManager._observers = observers
          }

          if (viewRet?.destroy) {
            viewRet.destroy()
          }
        },
      }
    }

<<<<<<< HEAD
    const ySyncPluginOptions: YSyncOpts = {
      ...(this.options.ySyncOptions ? { ...this.options.ySyncOptions } : {}),
      ...(this.options.onFirstRender ? { ...this.options.onFirstRender } : {}),
=======
    const options = this.options.ySyncOptions
    const onFirstRender = this.options.onFirstRender
    const ySyncPluginOptions: YSyncOpts = {
      ...(options ? { ...options } : {}),
      ...(onFirstRender ? { onFirstRender } : {}),
>>>>>>> b941eea6
    }

    const ySyncPluginInstance = ySyncPlugin(fragment, ySyncPluginOptions)

    return [ySyncPluginInstance, yUndoPluginInstance]
  },
})<|MERGE_RESOLUTION|>--- conflicted
+++ resolved
@@ -166,17 +166,9 @@
       }
     }
 
-<<<<<<< HEAD
     const ySyncPluginOptions: YSyncOpts = {
       ...(this.options.ySyncOptions ? { ...this.options.ySyncOptions } : {}),
       ...(this.options.onFirstRender ? { ...this.options.onFirstRender } : {}),
-=======
-    const options = this.options.ySyncOptions
-    const onFirstRender = this.options.onFirstRender
-    const ySyncPluginOptions: YSyncOpts = {
-      ...(options ? { ...options } : {}),
-      ...(onFirstRender ? { onFirstRender } : {}),
->>>>>>> b941eea6
     }
 
     const ySyncPluginInstance = ySyncPlugin(fragment, ySyncPluginOptions)
