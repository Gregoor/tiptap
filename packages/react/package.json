--- conflicted
+++ resolved
@@ -1,11 +1,7 @@
 {
   "name": "@tiptap/react",
   "description": "React components for tiptap",
-<<<<<<< HEAD
-  "version": "2.2.0-rc.8",
-=======
   "version": "2.3.2",
->>>>>>> 5ae2de2e
   "homepage": "https://tiptap.dev",
   "keywords": [
     "tiptap",
@@ -33,21 +29,12 @@
     "dist"
   ],
   "dependencies": {
-<<<<<<< HEAD
-    "@tiptap/extension-bubble-menu": "^2.2.0-rc.8",
-    "@tiptap/extension-floating-menu": "^2.2.0-rc.8"
-  },
-  "devDependencies": {
-    "@tiptap/core": "^2.2.0-rc.8",
-    "@tiptap/pm": "^2.2.0-rc.8",
-=======
     "@tiptap/extension-bubble-menu": "^2.3.2",
     "@tiptap/extension-floating-menu": "^2.3.2"
   },
   "devDependencies": {
     "@tiptap/core": "^2.3.2",
     "@tiptap/pm": "^2.3.2",
->>>>>>> 5ae2de2e
     "@types/react": "^18.2.14",
     "@types/react-dom": "^18.2.6",
     "react": "^18.0.0",
