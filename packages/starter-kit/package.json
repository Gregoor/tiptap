{
  "name": "@tiptap/starter-kit",
  "description": "starter kit for tiptap",
<<<<<<< HEAD
  "version": "3.0.0-next.0",
=======
  "version": "2.6.2",
>>>>>>> da769729
  "homepage": "https://tiptap.dev",
  "keywords": [
    "tiptap",
    "tiptap starter kit"
  ],
  "license": "MIT",
  "funding": {
    "type": "github",
    "url": "https://github.com/sponsors/ueberdosis"
  },
  "exports": {
    ".": {
      "types": "./dist/index.d.ts",
      "import": "./dist/index.js",
      "require": "./dist/index.cjs"
    }
  },
  "main": "dist/index.cjs",
  "module": "dist/index.js",
  "types": "dist/index.d.ts",
  "type": "module",
  "files": [
    "src",
    "dist"
  ],
  "dependencies": {
<<<<<<< HEAD
    "@tiptap/core": "^3.0.0-next.0",
    "@tiptap/extension-blockquote": "^3.0.0-next.0",
    "@tiptap/extension-bold": "^3.0.0-next.0",
    "@tiptap/extension-bullet-list": "^3.0.0-next.0",
    "@tiptap/extension-code": "^3.0.0-next.0",
    "@tiptap/extension-code-block": "^3.0.0-next.0",
    "@tiptap/extension-document": "^3.0.0-next.0",
    "@tiptap/extension-dropcursor": "^3.0.0-next.0",
    "@tiptap/extension-gapcursor": "^3.0.0-next.0",
    "@tiptap/extension-hard-break": "^3.0.0-next.0",
    "@tiptap/extension-heading": "^3.0.0-next.0",
    "@tiptap/extension-history": "^3.0.0-next.0",
    "@tiptap/extension-horizontal-rule": "^3.0.0-next.0",
    "@tiptap/extension-italic": "^3.0.0-next.0",
    "@tiptap/extension-list-item": "^3.0.0-next.0",
    "@tiptap/extension-list-keymap": "^3.0.0-next.0",
    "@tiptap/extension-link": "^3.0.0-next.0",
    "@tiptap/extension-ordered-list": "^3.0.0-next.0",
    "@tiptap/extension-paragraph": "^3.0.0-next.0",
    "@tiptap/extension-strike": "^3.0.0-next.0",
    "@tiptap/extension-underline": "^3.0.0-next.0",
    "@tiptap/extension-text": "^3.0.0-next.0"
=======
    "@tiptap/core": "^2.6.2",
    "@tiptap/extension-blockquote": "^2.6.2",
    "@tiptap/extension-bold": "^2.6.2",
    "@tiptap/extension-bullet-list": "^2.6.2",
    "@tiptap/extension-code": "^2.6.2",
    "@tiptap/extension-code-block": "^2.6.2",
    "@tiptap/extension-document": "^2.6.2",
    "@tiptap/extension-dropcursor": "^2.6.2",
    "@tiptap/extension-gapcursor": "^2.6.2",
    "@tiptap/extension-hard-break": "^2.6.2",
    "@tiptap/extension-heading": "^2.6.2",
    "@tiptap/extension-history": "^2.6.2",
    "@tiptap/extension-horizontal-rule": "^2.6.2",
    "@tiptap/extension-italic": "^2.6.2",
    "@tiptap/extension-list-item": "^2.6.2",
    "@tiptap/extension-ordered-list": "^2.6.2",
    "@tiptap/extension-paragraph": "^2.6.2",
    "@tiptap/extension-strike": "^2.6.2",
    "@tiptap/extension-text": "^2.6.2",
    "@tiptap/pm": "^2.6.2"
>>>>>>> da769729
  },
  "repository": {
    "type": "git",
    "url": "https://github.com/ueberdosis/tiptap",
    "directory": "packages/starter-kit"
  },
  "scripts": {
    "build": "tsup"
  }
}<|MERGE_RESOLUTION|>--- conflicted
+++ resolved
@@ -1,11 +1,7 @@
 {
   "name": "@tiptap/starter-kit",
   "description": "starter kit for tiptap",
-<<<<<<< HEAD
   "version": "3.0.0-next.0",
-=======
-  "version": "2.6.2",
->>>>>>> da769729
   "homepage": "https://tiptap.dev",
   "keywords": [
     "tiptap",
@@ -32,7 +28,6 @@
     "dist"
   ],
   "dependencies": {
-<<<<<<< HEAD
     "@tiptap/core": "^3.0.0-next.0",
     "@tiptap/extension-blockquote": "^3.0.0-next.0",
     "@tiptap/extension-bold": "^3.0.0-next.0",
@@ -54,29 +49,8 @@
     "@tiptap/extension-paragraph": "^3.0.0-next.0",
     "@tiptap/extension-strike": "^3.0.0-next.0",
     "@tiptap/extension-underline": "^3.0.0-next.0",
-    "@tiptap/extension-text": "^3.0.0-next.0"
-=======
-    "@tiptap/core": "^2.6.2",
-    "@tiptap/extension-blockquote": "^2.6.2",
-    "@tiptap/extension-bold": "^2.6.2",
-    "@tiptap/extension-bullet-list": "^2.6.2",
-    "@tiptap/extension-code": "^2.6.2",
-    "@tiptap/extension-code-block": "^2.6.2",
-    "@tiptap/extension-document": "^2.6.2",
-    "@tiptap/extension-dropcursor": "^2.6.2",
-    "@tiptap/extension-gapcursor": "^2.6.2",
-    "@tiptap/extension-hard-break": "^2.6.2",
-    "@tiptap/extension-heading": "^2.6.2",
-    "@tiptap/extension-history": "^2.6.2",
-    "@tiptap/extension-horizontal-rule": "^2.6.2",
-    "@tiptap/extension-italic": "^2.6.2",
-    "@tiptap/extension-list-item": "^2.6.2",
-    "@tiptap/extension-ordered-list": "^2.6.2",
-    "@tiptap/extension-paragraph": "^2.6.2",
-    "@tiptap/extension-strike": "^2.6.2",
-    "@tiptap/extension-text": "^2.6.2",
-    "@tiptap/pm": "^2.6.2"
->>>>>>> da769729
+    "@tiptap/extension-text": "^3.0.0-next.0",
+    "@tiptap/pm": "^3.0.0-next.0"
   },
   "repository": {
     "type": "git",
