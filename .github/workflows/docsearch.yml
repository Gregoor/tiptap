# Automate, customize, and execute your software development workflows right in your repository with GitHub Actions.
# Documentation: https://docs.github.com/en/actions

name: docsearch

on:
  workflow_dispatch:
  schedule:
    - cron: '5 0 * * *'

jobs:

  docsearch:
    runs-on: ubuntu-latest
    steps:
<<<<<<< HEAD
      - uses: actions/checkout@v4.1.1
=======
      - uses: actions/checkout@v4.1.4
>>>>>>> 5ae2de2e

      - name: Run DocSearch Scraper
        shell: bash
        run: |
          docker run \
            -e TYPESENSE_API_KEY=${{ secrets.TYPESENSE_API_KEY }} \
            -e TYPESENSE_HOST="${{ secrets.TYPESENSE_HOST }}" \
            -e TYPESENSE_PORT="${{ secrets.TYPESENSE_PORT }}" \
            -e TYPESENSE_PROTOCOL="${{ secrets.TYPESENSE_PROTOCOL }}" \
            -e CONFIG="$(cat docsearch.config.json | jq -r tostring)" \
            typesense/docsearch-scraper<|MERGE_RESOLUTION|>--- conflicted
+++ resolved
@@ -13,11 +13,7 @@
   docsearch:
     runs-on: ubuntu-latest
     steps:
-<<<<<<< HEAD
-      - uses: actions/checkout@v4.1.1
-=======
       - uses: actions/checkout@v4.1.4
->>>>>>> 5ae2de2e
 
       - name: Run DocSearch Scraper
         shell: bash
