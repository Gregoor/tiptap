--- conflicted
+++ resolved
@@ -1,14 +1,7 @@
 # Tiptap Editor
-<<<<<<< HEAD
 The Tiptap Editor is a headless, framework-agnostic rich text editor that's customizable and extendable through extensions. Its headless nature means it comes without a set user interface, offering full design freedom (for a jumpstart, see linked [UI templates](#examples-codesandbox-and-ui-templates) below). Tiptap is based on the highly reliable [ProseMirror](https://github.com/ProseMirror/prosemirror) library.
 
-
-
 Tiptap Editor is complemented by the collaboration open-source backend [Hocuspocus](https://github.com/ueberdosis/hocuspocus). Both the Editor and Hocuspocus form the foundation of the [Tiptap Suite](https://tiptap.dev/).
-=======
-The Tiptap open-source WYSIWYG Editor is a headless and framework-agnostic rich text editor based on [ProseMirror](https://github.com/ProseMirror/prosemirror).
-It is complemented by the collaboration open-source backend [Hocuspocus](https://github.com/ueberdosis/hocuspocus). Both the Editor and Hocuspocus form the sturdy foundation of the [Tiptap Suite](https://tiptap.dev/).
->>>>>>> 6a5aa60a
 
 [![Build Status](https://github.com/ueberdosis/tiptap/workflows/build/badge.svg)](https://github.com/ueberdosis/tiptap/actions)
 [![Version](https://img.shields.io/npm/v/@tiptap/core.svg?label=version)](https://www.npmjs.com/package/@tiptap/core)
@@ -17,7 +10,6 @@
 [![Chat](https://img.shields.io/badge/chat-on%20discord-7289da.svg?sanitize=true)](https://discord.gg/WtJ49jGshW)
 [![Sponsor](https://img.shields.io/static/v1?label=Sponsor&message=%E2%9D%A4&logo=GitHub)](https://github.com/sponsors/ueberdosis)
 
-<<<<<<< HEAD
 ### How does the Tiptap Editor work?
 
 - **Headless Framework:** Tiptap does not rely on a user interface. So there is no need for class overrides or code hacks. If you do need an example UI feel free to browse our [UI templates](#examples-codesandbox-and-ui-templates) linked below.
@@ -28,23 +20,12 @@
 
 ### Editor Pro Extensions
 The **Pro Extensions** are a set of advanced functionalities that enhance the capabilities of the Tiptap Editor. They are additional features that can be integrated into the base editor to provide more sophisticated editing options.
-=======
-### Editor Features
-- **Out-of-the-box text editing:** Providing base editor functionality, ready for you to customize, extend and tailor to your application's needs.    
-- **Extension based:** Extensions allow you to customize your Editor experience to your liking: From basic text styling capabilities to sophisticated notion-like drag and drop block editor capabilities. Integrate any of the over 100 extensions you can find in our [documentation](https://tiptap.dev/docs/editor/extensions) or [community](https://github.com/ueberdosis/awesome-tiptap/#community-extensions).
-- **Infinitely flexible:** The editor was built to give you full freedom to define your own [extensions](https://tiptap.dev/docs/editor/guide/custom-extensions) and [nodes](https://tiptap.dev/docs/editor/api/nodes).
-
-
-### Editor Pro Extensions
-The Pro Extensions are a set of advanced functionalities that enhance the capabilities of the Tiptap Editor. They are additional features that can be integrated into the base editor to provide more sophisticated editing options.
->>>>>>> 6a5aa60a
 
 Key functionalities include collaborative editing, which allows multiple users to edit documents simultaneously, drag-and-drop file management for easier handling of documents and media, and unique node ID assignment. Review the docs right [here](https://tiptap.dev/docs/editor/extensions).
 
 Pro Extensions are free with a [Tiptap account](https://cloud.tiptap.dev/pro-extensions). Once signed up, review the guide in your account.
 
 ### Make your editor collaborative
-<<<<<<< HEAD
 Interested in collaborative editing? Check out our open-source package [Hocuspocus](https://github.com/ueberdosis/hocuspocus) - a collaboration backend built around the CRDT power of [Yjs](https://github.com/yjs/yjs). Hocuspocus serves as the backbone for the [Tiptap Suite](https://tiptap.dev/).
 
 ## Documentation
@@ -60,21 +41,6 @@
 Tiptap is a collection of developer components based on open-source technology, forming the basis of our advanced, paid features. It includes the open-source editor component, collaboration features, Content AI, and Tiptap Cloud. We are developing open-source products that also shape our paid features. We're committed to improving both, ensuring quality and reliability in every update.
 
 For more details, visit the Tiptap [documentation](https://tiptap.dev/docs/editor/introduction) or [website](https://tiptap.dev/).
-=======
-Interested in collaborative editing? Check out our open-source package [Hocuspocus](https://github.com/ueberdosis/hocuspocus) - a collaboration backend built around the power of [Yjs](https://github.com/yjs/yjs). Hocuspocus serves as the backbone for the [Tiptap Suite](https://tiptap.dev/).
-
-## Documentation
-For more detailed information, make sure to check out our [documentation](https://tiptap.dev/docs/editor/installation). If you encounter any problems or have suggestions for our system, please open an issue.
-
-### Examples & CodeSandbox
-Have a look at the [examples to see Tiptap in action](https://tiptap.dev/examples) or review and fork our codesandboxes.
-- [Basic example of the Tiptap editor.](https://codesandbox.io/p/devbox/editor-9x9dkd?embed=1&file=%2Fsrc%2FApp.js)
-- [Collaboration ready Tiptap CodeSandbox](https://codesandbox.io/p/devbox/collaboration-4stk94)
-- React notion-like block editor template: [Demo](https://templates.tiptap.dev/)
-
-## About Tiptap
-At Tiptap we develop open-source products that also shape our paid features. We're committed to improving both, ensuring quality and reliability in every update.
->>>>>>> 6a5aa60a
 
 ### Community
 For help, discussion about best practices, or any other conversation that would benefit from being searchable:
@@ -104,31 +70,19 @@
     </td>
     <td align="center" width="100">
       <a href="https://reflect.app/">
-<<<<<<< HEAD
         <img src="https://unavatar.io/reflect.app" width="25"><br>
-=======
-        <img src="https://unavatar.io/reflect.app" width="100"><br>
->>>>>>> 6a5aa60a
         <strong>Reflect</strong>
       </a>
     </td>
     <td align="center" width="100">
       <a href="https://ziffmedia.com/">
-<<<<<<< HEAD
         <img src="https://unavatar.io/github/ziffmedia" width="25"><br>
-=======
-        <img src="https://unavatar.io/github/ziffmedia" width="100"><br>
->>>>>>> 6a5aa60a
         <strong>Ziff Media</strong>
       </a>
     </td>
     <td align="center" width="100">
       <a href="https://www.basewell.com/">
-<<<<<<< HEAD
         <img src="https://unavatar.io/github/Basewell" width="25"><br>
-=======
-        <img src="https://unavatar.io/github/Basewell" width="100"><br>
->>>>>>> 6a5aa60a
         <strong>Basewell</strong>
       </a>
     </td>
