# - title: Documentation
#   link: introduction
# - title: Examples
#   link: /examples
#   redirect: /examples/default
# - title: Community
#   link: community
# - title: Sponsor
#   link: https://github.com/ueberdosis/sponsor

- title: Examples
  link: /examples
  redirect: /examples/default
  items:
    - title: Default text editor
      icon: edit-box-line
      link: /examples/default
    - title: Collaborative editing
      icon: team-line
      link: /examples/collaborative-editing
    - title: Markdown shortcuts
      icon: markdown-line
      link: /examples/markdown-shortcuts
    - title: Menus
      icon: menu-line
      link: /examples/menus
    - title: Tables
      icon: table-line
      link: /examples/tables
    - title: Images
      icon: image-line
      link: /examples/images
    - title: Formatting
      icon: indent-increase
      link: /examples/formatting
    - title: Tasks
      icon: checkbox-multiple-line
      link: /examples/tasks
    - title: Long texts
      icon: text-spacing
      link: /examples/book
    - title: Drawing
      icon: pencil-ruler-line
      link: /examples/drawing
    - title: Mentions
      icon: at-line
      link: /examples/suggestions
    - title: Minimal setup
      icon: settings-line
      link: /examples/minimal
    - title: Force a title
      icon: file-settings-line
      link: /examples/custom-document
    - title: A clever editor
      icon: mental-health-line
      link: /examples/savvy
    - title: React components in node views
      icon: cursor-fill
      link: /examples/interactivity
    - title: Syntax highlighting
      icon: code-box-fill
      link: /examples/syntax-highlighting

- title: Editor
  items:
    - title: Introduction
      link: /introduction
    - title: Getting started
      link: /installation
      items:
        - title: Alpine.js
          link: /installation/alpine
          skip: true
        - title: CDN
          link: /installation/cdn
          skip: true
        - title: Next.js
          link: /installation/nextjs
          skip: true
        - title: Nuxt.js
          link: /installation/nuxt
          skip: true
        - title: PHP
          link: /installation/php
          skip: true
        - title: React
          link: /installation/react
          skip: true
        - title: Svelte
          link: /installation/svelte
          skip: true
        - title: Vanilla JavaScript
          link: /installation/vanilla-javascript
          skip: true
        - title: Vue 3
          link: /installation/vue3
          skip: true
        - title: Vue 2
          link: /installation/vue2
          skip: true
    - title: API
      link: /api
      items:
        - title: Editor
          link: /api/editor
        - title: Node Positions
          link: /api/nodepos
        - title: Commands
          link: /api/commands
          items:
            - title: blur
              link: /api/commands/blur
            - title: clearContent
              link: /api/commands/clear-content
            - title: clearNodes
              link: /api/commands/clear-nodes
            - title: createParagraphNear
              link: /api/commands/create-paragraph-near
            - title: deleteNode
              link: /api/commands/delete-node
            - title: deleteRange
              link: /api/commands/delete-range
            - title: deleteSelection
              link: /api/commands/delete-selection
            - title: enter
              link: /api/commands/enter
            - title: exitCode
              link: /api/commands/exit-code
            - title: extendMarkRange
              link: /api/commands/extend-mark-range
            - title: focus
              link: /api/commands/focus
            - title: forEach
              link: /api/commands/for-each
            - title: insertContent
              link: /api/commands/insert-content
            - title: insertContentAt
              link: /api/commands/insert-content-at
            - title: joinBackward
              link: /api/commands/join-backward
            - title: joinForward
              link: /api/commands/join-forward
            - title: keyboardShortcut
              link: /api/commands/keyboard-shortcut
            - title: liftEmptyBlock
              link: /api/commands/lift-empty-block
            - title: liftListItem
              link: /api/commands/lift-list-item
            - title: lift
              link: /api/commands/lift
            - title: newlineInCode
              link: /api/commands/newline-in-code
            - title: resetAttributes
              link: /api/commands/reset-attributes
            - title: scrollIntoView
              link: /api/commands/scroll-into-view
            - title: selectAll
              link: /api/commands/select-all
            - title: selectNodeBackward
              link: /api/commands/select-node-backward
            - title: selectNodeForward
              link: /api/commands/select-node-forward
            - title: selectParentNode
              link: /api/commands/select-parent-node
            - title: selectTextblockEnd
              link: /api/commands/select-textblock-end
            - title: selectTextblockStart
              link: /api/commands/select-textblock-start
            - title: setContent
              link: /api/commands/set-content
            - title: setMark
              link: /api/commands/set-mark
            - title: setMeta
              link: /api/commands/set-meta
            - title: setNode
              link: /api/commands/set-node
            - title: setNodeSelection
              link: /api/commands/set-node-selection
            - title: setTextSelection
              link: /api/commands/set-text-selection
            - title: sinkListItem
              link: /api/commands/sink-list-item
            - title: splitBlock
              link: /api/commands/split-block
            - title: splitListItem
              link: /api/commands/split-list-item
            - title: toggleList
              link: /api/commands/toggle-list
            - title: toggleMark
              link: /api/commands/toggle-mark
            - title: toggleNode
              link: /api/commands/toggle-node
            - title: toggleWrap
              link: /api/commands/toggle-wrap
            - title: undoInputRule
              link: /api/commands/undo-input-rule
            - title: unsetAllMarks
              link: /api/commands/unset-all-marks
            - title: unsetMark
              link: /api/commands/unset-mark
            - title: updateAttributes
              link: /api/commands/update-attributes
            - title: wrapInList
              link: /api/commands/wrap-in-list
        - title: Nodes
          link: /api/nodes
          items:
            - title: Blockquote
              link: /api/nodes/blockquote
            - title: BulletList
              link: /api/nodes/bullet-list
            - title: CodeBlock
              link: /api/nodes/code-block
            - title: CodeBlockLowlight
              link: /api/nodes/code-block-lowlight
            - title: Document
              link: /api/nodes/document
            - title: Details
              link: /api/nodes/details
              type: pro
            - title: DetailsSummary
              link: /api/nodes/details-summary
              type: pro
            - title: DetailsContent
              link: /api/nodes/details-content
              type: pro
            - title: Emoji
              link: /api/nodes/emoji
              type: pro
            - title: HardBreak
              link: /api/nodes/hard-break
            - title: Heading
              link: /api/nodes/heading
            - title: HorizontalRule
              link: /api/nodes/horizontal-rule
            - title: Image
              link: /api/nodes/image
            - title: ListItem
              link: /api/nodes/list-item
            - title: Mention
              link: /api/nodes/mention
            - title: OrderedList
              link: /api/nodes/ordered-list
            - title: Paragraph
              link: /api/nodes/paragraph
            - title: Table
              link: /api/nodes/table
            - title: TableRow
              link: /api/nodes/table-row
            - title: TableCell
              link: /api/nodes/table-cell
            - title: TableHeader
              link: /api/nodes/table-header
            - title: TaskList
              link: /api/nodes/task-list
            - title: TaskItem
              link: /api/nodes/task-item
            - title: Text
              link: /api/nodes/text
            - title: YouTube
              link: /api/nodes/youtube
        - title: Marks
          link: /api/marks
          items:
            - title: Bold
              link: /api/marks/bold
            - title: Code
              link: /api/marks/code
            - title: Highlight
              link: /api/marks/highlight
            - title: Italic
              link: /api/marks/italic
            - title: Link
              link: /api/marks/link
            - title: Strike
              link: /api/marks/strike
            - title: Subscript
              link: /api/marks/subscript
            - title: Superscript
              link: /api/marks/superscript
            - title: TextStyle
              link: /api/marks/text-style
            - title: Underline
              link: /api/marks/underline
        - title: Extensions
          link: /api/extensions
          items:
            - title: AI
              link: /ai/introduction
            - title: BubbleMenu
              link: /api/extensions/bubble-menu
            - title: CharacterCount
              link: /api/extensions/character-count
            - title: Comments
              link: /api/extensions/comments
              type: beta
            - title: Collaboration
              link: /api/extensions/collaboration
            - title: CollaborationCursor
              link: /api/extensions/collaboration-cursor
            - title: CollaborationHistory
              link: /api/extensions/collaboration-history
              type: new
            - title: Color
              link: /api/extensions/color
            - title: Dropcursor
              link: /api/extensions/dropcursor
            - title: FileHandler
              link: /api/extensions/file-handler
              type: new
            - title: FloatingMenu
              link: /api/extensions/floating-menu
            - title: Focus
              link: /api/extensions/focus
            - title: FontFamily
              link: /api/extensions/font-family
            - title: Gapcursor
              link: /api/extensions/gapcursor
            - title: History
              link: /api/extensions/history
            - title: InvisibleCharacters
              link: /api/extensions/invisible-characters
              type: new
            - title: Mathematics
              link: /api/extensions/mathematics
              type: new
            - title: Placeholder
              link: /api/extensions/placeholder
            - title: StarterKit
              link: /api/extensions/starter-kit
            - title: TextAlign
              link: /api/extensions/text-align
            - title: Typography
              link: /api/extensions/typography
            - title: UniqueID
              link: /api/extensions/unique-id
              type: pro
        - title: Utilities
<<<<<<< HEAD
          link: /api/utilities
=======
          link: /api/utilities/
          redirect: /api/utilities/html
>>>>>>> 1439a916
          items:
            - title: HTML
              link: /api/utilities/html
            - title: Suggestion
              link: /api/utilities/suggestion
            - title: Tiptap for PHP
              link: /api/utilities/tiptap-php
        - title: Keyboard shortcuts
          link: /api/keyboard-shortcuts
        - title: Schema
          link: /api/schema
        - title: Events
          link: /api/events
    - title: Guides
      link: /guide
      items:
        - title: Configuration
          link: /guide/configuration
        - title: ProseMirror API
          link: /guide/prosemirror
        - title: Menus
          link: /guide/menus
        - title: Styling
          link: /guide/styling
        - title: Output
          link: /guide/output
        - title: Accessibility
          link: /guide/accessibility
        - title: Collaborative editing
          link: /guide/collaborative-editing
        - title: Custom extensions
          link: /guide/custom-extensions
        - title: Interactive node views
          link: /guide/node-views
          items:
            - title: With JavaScript
              link: /guide/node-views/js
            - title: With React
              link: /guide/node-views/react
            - title: With Vue
              link: /guide/node-views/vue
            - title: A few examples
              link: /guide/node-views/examples
        - title: Working with TypeScript
          link: /guide/typescript
        - title: Upgrade Editor to v2
          link: /overview/upgrade-guide

- title: Comments
  type: beta
  items:
<<<<<<< HEAD
    - title: Getting started
      link: /collaboration/introduction
      items:
        - title: Introduction
          link: /collaboration/introduction
        - title: Getting started
          link: /collaboration/getting-started
    - title: Management API
      link: /collaboration/management-api
=======
    - title: Overview
      link: /comments/overview
    - title: Getting started
      link: /comments/getting-started
    - title: Managing threads
      link: /comments/managing-threads
    - title: Styling threads
      link: /comments/styling-threads
    - title: Editor API
      link: /comments/api
    - title: REST API
      link: /comments/rest-api
    - title: Webhook
      link: /comments/webhook
    - title: Configuration
      link: /comments/configuration

- title: Collaboration
  items:
    - title: Overview
      link: /collaboration/overview
    - title: Install
      link: /collaboration/install
    - title: Authenticate
      link: /collaboration/authenticate
    - title: Provider
      link: /collaboration/provider
    - title: Events
      link: /collaboration/events
    - title: Awareness
      link: /collaboration/awareness
    - title: Configure
      link: /collaboration/configure
    - title: Document API
      link: /collaboration/document-api      
    - title: Document Manipulation
      link: /collaboration/backend-document-manipulation
      type: beta
>>>>>>> 1439a916
    - title: Webhook
      link: /collaboration/webhook
    - title: Guides
      link: /collaboration/guides
      items:
        - title: JWT Authentication
          link: /collaboration/guides/jwt-authentication
        - title: Naming documents
          link: /collaboration/guides/naming-documents
        - title: Offline support
          link: /collaboration/guides/offline-support
        - title: Simple collaboration app
          link: /collaboration/guides/simple-collaboration-app

- title: Content AI
  items:
    - title: Introduction
      link: /ai/introduction
    - title: Getting started
      link: /ai/setup
    - title: Extension
      link: /ai/extension
    - title: Commands
      link: /ai/extension/commands
      type: new
    - title: Custom LLM
      link: /ai/advanced-usage/custom-llm
      type: new


- title: Other Resources
  items:
    - title: About the project
      link: /about
      type: sponsor
    - title: Editor changelog
      link: /changelog
    - title: Contributing
      link: /overview/contributing<|MERGE_RESOLUTION|>--- conflicted
+++ resolved
@@ -336,12 +336,8 @@
               link: /api/extensions/unique-id
               type: pro
         - title: Utilities
-<<<<<<< HEAD
-          link: /api/utilities
-=======
           link: /api/utilities/
           redirect: /api/utilities/html
->>>>>>> 1439a916
           items:
             - title: HTML
               link: /api/utilities/html
@@ -393,17 +389,6 @@
 - title: Comments
   type: beta
   items:
-<<<<<<< HEAD
-    - title: Getting started
-      link: /collaboration/introduction
-      items:
-        - title: Introduction
-          link: /collaboration/introduction
-        - title: Getting started
-          link: /collaboration/getting-started
-    - title: Management API
-      link: /collaboration/management-api
-=======
     - title: Overview
       link: /comments/overview
     - title: Getting started
@@ -438,11 +423,10 @@
     - title: Configure
       link: /collaboration/configure
     - title: Document API
-      link: /collaboration/document-api      
+      link: /collaboration/document-api
     - title: Document Manipulation
       link: /collaboration/backend-document-manipulation
       type: beta
->>>>>>> 1439a916
     - title: Webhook
       link: /collaboration/webhook
     - title: Guides
