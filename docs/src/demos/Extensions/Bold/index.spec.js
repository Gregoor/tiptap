--- conflicted
+++ resolved
@@ -3,13 +3,8 @@
     cy.visit('/api/extensions/bold')
   })
 
-<<<<<<< HEAD
   beforeEach((done) => {
-    cy.get('.ProseMirror').window().then(window => {
-      const { editor } = window
-=======
     cy.get('.ProseMirror').then(([{ editor }]) => {
->>>>>>> b13d3ddb
       editor.setContent('<p>Example Text</p>')
       editor.selectAll()
       done()
