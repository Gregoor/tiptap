<template>
  <div v-if="editor">
    <editor-content :editor="editor" />
  </div>
</template>

<script>
import tippy from 'tippy.js'
import { Editor, EditorContent, VueRenderer } from '@tiptap/vue'
import Document from '@tiptap/extension-document'
import Paragraph from '@tiptap/extension-paragraph'
import Text from '@tiptap/extension-text'
import Mention from '@tiptap/extension-mention'
import MentionList from './MentionList'

export default {
  components: {
    EditorContent,
  },

  data() {
    return {
      editor: null,
    }
  },

  mounted() {
    this.editor = new Editor({
      extensions: [
        Document,
        Paragraph,
        Text,
        Mention.configure({
          HTMLAttributes: {
            class: 'mention',
          },
          suggestion: {
            items: query => {
<<<<<<< HEAD
              return [
                'Lea Thompson', 'Cyndi Lauper', 'Tom Cruise', 'Madonna', 'Jerry Hall', 'Joan Collins', 'Winona Ryder', 'Christina Applegate', 'Alyssa Milano', 'Molly Ringwald', 'Ally Sheedy', 'Debbie Harry', 'Olivia Newton-John', 'Elton John', 'Michael J. Fox', 'Axl Rose', 'Emilio Estevez', 'Ralph Macchio', 'Rob Lowe', 'Jennifer Grey', 'Mickey Rourke', 'John Cusack', 'Matthew Broderick', 'Justine Bateman', 'Lisa Bonet',
              ].filter(item => item.startsWith(query)).slice(0, 5)
=======
              return ['Hans', 'Philipp', 'Kris'].filter(item => item.toLowerCase().startsWith(query.toLowerCase()))
>>>>>>> 11d365f5
            },
            render: () => {
              let component
              let popup

              return {
                onStart: props => {
                  component = new VueRenderer(MentionList, {
                    parent: this,
                    propsData: props,
                  })

                  popup = tippy('body', {
                    getReferenceClientRect: props.clientRect,
                    appendTo: () => document.body,
                    content: component.element,
                    showOnCreate: true,
                    interactive: true,
                    trigger: 'manual',
                    placement: 'bottom-start',
                  })
                },
                onUpdate(props) {
                  component.updateProps(props)

                  popup[0].setProps({
                    getReferenceClientRect: props.clientRect,
                  })
                },
                onKeyDown(props) {
                  return component.vm.onKeyDown(props)
                },
                onExit() {
                  popup[0].destroy()
                  component.destroy()
                },
              }
            },
          },
        }),
      ],
      content: `
        <p>Hi <span data-mention="Winona Ryder"></span> and <span data-mention="Axl Rose"></span>! Don’t forget the daily stand up at 8 AM.</p>
      `,
    })
  },

  beforeDestroy() {
    this.editor.destroy()
  },
}
</script>

<style lang="scss">
.mention {
  color: #A975FF;
  background-color: rgba(#A975FF, 0.1);
  border-radius: 0.3rem;
  padding: 0.1rem 0.3rem;
}
</style><|MERGE_RESOLUTION|>--- conflicted
+++ resolved
@@ -36,13 +36,9 @@
           },
           suggestion: {
             items: query => {
-<<<<<<< HEAD
               return [
                 'Lea Thompson', 'Cyndi Lauper', 'Tom Cruise', 'Madonna', 'Jerry Hall', 'Joan Collins', 'Winona Ryder', 'Christina Applegate', 'Alyssa Milano', 'Molly Ringwald', 'Ally Sheedy', 'Debbie Harry', 'Olivia Newton-John', 'Elton John', 'Michael J. Fox', 'Axl Rose', 'Emilio Estevez', 'Ralph Macchio', 'Rob Lowe', 'Jennifer Grey', 'Mickey Rourke', 'John Cusack', 'Matthew Broderick', 'Justine Bateman', 'Lisa Bonet',
-              ].filter(item => item.startsWith(query)).slice(0, 5)
-=======
-              return ['Hans', 'Philipp', 'Kris'].filter(item => item.toLowerCase().startsWith(query.toLowerCase()))
->>>>>>> 11d365f5
+              ].filter(item => item.toLowerCase().startsWith(query.toLowerCase())).slice(0, 5)
             },
             render: () => {
               let component
