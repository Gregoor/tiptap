--- conflicted
+++ resolved
@@ -30,13 +30,11 @@
 		<router-link class="subnavigation__link" to="/embeds">
 			Embeds
 		</router-link>
-<<<<<<< HEAD
 		<router-link class="subnavigation__link" to="/mentions">
 			Mentions
-=======
+		</router-link>
 		<router-link class="subnavigation__link" to="/placeholder">
 			Placeholder
->>>>>>> 2dd2e336
 		</router-link>
 		<router-link class="subnavigation__link" to="/export">
 			Export HTML or JSON
